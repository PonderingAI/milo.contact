import { NextResponse } from "next/server"
import { cookies } from "next/headers"
import { getRouteHandlerSupabaseClient, requireAdmin } from "@/lib/auth-sync"
import { auth } from "@clerk/nextjs"

// Add this function to check if a column exists in a table
async function columnExists(supabase: any, table: string, column: string) {
  try {
    const { data, error } = await supabase.rpc("exec_sql", {
      query: `SELECT column_name FROM information_schema.columns 
              WHERE table_name = '${table}' AND column_name = '${column}'`,
    })

    if (error) throw error
    return data && data.length > 0
  } catch (error) {
    console.error(`Error checking if column ${column} exists in ${table}:`, error)
    return false
  }
}

export async function POST(request: Request) {
  try {
    // Check if user is authenticated and has admin role
    const { userId } = auth()
    if (!userId) {
      return NextResponse.json({ 
        error: "Unauthorized", 
        debug_userIdFromAuth: null 
      }, { status: 401 })
    }
    
    // Get authenticated Supabase client that syncs Clerk with Supabase
    const supabase = await getRouteHandlerSupabaseClient()
    
    // Parse request body
    const req = await request.json()
    const { projectId, images, replaceExisting, skipSortOrder } = req

    if (!projectId || !images || !Array.isArray(images)) {
<<<<<<< HEAD
      return NextResponse.json({ 
        error: "Project ID and images are required",
        debug_userIdFromAuth: userId
      }, { status: 400 })
    }

    // Check if user has admin role
    const { data: roleData, error: roleError } = await supabase
      .from('user_roles')
      .select('*')
      .eq('user_id', userId)
      .eq('role', 'admin')
    
    if (roleError || !roleData || roleData.length === 0) {
      return NextResponse.json({ 
        error: "Permission denied. Admin role required.",
        debug_userIdFromAuth: userId,
        supabaseError: roleError?.message || "No admin role found",
        supabaseCode: roleError?.code || "PERMISSION_DENIED"
      }, { status: 403 })
=======
      return NextResponse.json({ error: "Project ID and images are required" }, { status: 400 })
>>>>>>> 6572a3ef
    }

    // Check if sort_order column exists
    const hasSortOrder = skipSortOrder ? false : await columnExists(supabase, "bts_images", "sort_order")

    // Delete existing images if requested
    if (replaceExisting) {
      const { error: deleteError } = await supabase.from("bts_images").delete().eq("project_id", projectId)

      if (deleteError) {
        console.error("Error deleting existing BTS images:", deleteError)
<<<<<<< HEAD
        return NextResponse.json({ 
          error: "Error deleting existing BTS images",
          debug_userIdFromAuth: userId,
          supabaseError: deleteError.message,
          supabaseCode: deleteError.code
        }, { status: 500 })
=======
        return NextResponse.json({ error: "Error deleting existing BTS images" }, { status: 500 })
>>>>>>> 6572a3ef
      }
    }

    // Prepare BTS image data
    const btsImageData = images.map((image, index) => {
      const baseData = {
        project_id: projectId,
        image_url: image,
      }

      // Only add sort_order if the column exists
      return hasSortOrder ? { ...baseData, sort_order: index } : baseData
    })

    // Insert BTS images
    const { data, error } = await supabase.from("bts_images").insert(btsImageData).select()

    if (error) {
      console.error("Error inserting BTS images:", error)
<<<<<<< HEAD
      return NextResponse.json({ 
        error: "Error inserting BTS images", 
        debug_userIdFromAuth: userId,
        supabaseError: error.message,
        supabaseCode: error.code,
        details: error.details
      }, { status: 500 })
=======
      return NextResponse.json({ error: "Error inserting BTS images" }, { status: 500 })
>>>>>>> 6572a3ef
    }

    // Return success response with inserted data
    return NextResponse.json(data)
  } catch (error) {
    console.error("Error processing request:", error)
<<<<<<< HEAD
    const { userId } = auth()
    
    return NextResponse.json({ 
      error: "Internal Server Error", 
      debug_userIdFromAuth: userId,
      errorMessage: error instanceof Error ? error.message : "Unknown error",
      stack: process.env.NODE_ENV === 'development' ? (error instanceof Error ? error.stack : undefined) : undefined
    }, { status: 500 })
=======
    return NextResponse.json({ error: "Internal Server Error" }, { status: 500 })
>>>>>>> 6572a3ef
  }
}<|MERGE_RESOLUTION|>--- conflicted
+++ resolved
@@ -38,7 +38,6 @@
     const { projectId, images, replaceExisting, skipSortOrder } = req
 
     if (!projectId || !images || !Array.isArray(images)) {
-<<<<<<< HEAD
       return NextResponse.json({ 
         error: "Project ID and images are required",
         debug_userIdFromAuth: userId
@@ -59,9 +58,6 @@
         supabaseError: roleError?.message || "No admin role found",
         supabaseCode: roleError?.code || "PERMISSION_DENIED"
       }, { status: 403 })
-=======
-      return NextResponse.json({ error: "Project ID and images are required" }, { status: 400 })
->>>>>>> 6572a3ef
     }
 
     // Check if sort_order column exists
@@ -73,16 +69,12 @@
 
       if (deleteError) {
         console.error("Error deleting existing BTS images:", deleteError)
-<<<<<<< HEAD
         return NextResponse.json({ 
           error: "Error deleting existing BTS images",
           debug_userIdFromAuth: userId,
           supabaseError: deleteError.message,
           supabaseCode: deleteError.code
         }, { status: 500 })
-=======
-        return NextResponse.json({ error: "Error deleting existing BTS images" }, { status: 500 })
->>>>>>> 6572a3ef
       }
     }
 
@@ -102,7 +94,6 @@
 
     if (error) {
       console.error("Error inserting BTS images:", error)
-<<<<<<< HEAD
       return NextResponse.json({ 
         error: "Error inserting BTS images", 
         debug_userIdFromAuth: userId,
@@ -110,16 +101,12 @@
         supabaseCode: error.code,
         details: error.details
       }, { status: 500 })
-=======
-      return NextResponse.json({ error: "Error inserting BTS images" }, { status: 500 })
->>>>>>> 6572a3ef
     }
 
     // Return success response with inserted data
     return NextResponse.json(data)
   } catch (error) {
     console.error("Error processing request:", error)
-<<<<<<< HEAD
     const { userId } = auth()
     
     return NextResponse.json({ 
@@ -128,8 +115,5 @@
       errorMessage: error instanceof Error ? error.message : "Unknown error",
       stack: process.env.NODE_ENV === 'development' ? (error instanceof Error ? error.stack : undefined) : undefined
     }, { status: 500 })
-=======
-    return NextResponse.json({ error: "Internal Server Error" }, { status: 500 })
->>>>>>> 6572a3ef
   }
 }